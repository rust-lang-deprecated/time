[package]
name = "time"
version = "0.2.22"
authors = ["Jacob Pratt <the.z.cuber@gmail.com>", "Time contributors"]
edition = "2018"
repository = "https://github.com/time-rs/time"
keywords = ["date", "time", "calendar", "duration"]
categories = ["date-and-time"]
readme = "README.md"
license = "MIT OR Apache-2.0"
description = "Date and time library. Fully interoperable with the standard library. Mostly compatible with #![no_std]."
build = "build.rs"
include = ["src/**/*", "LICENSE-*", "README.md", "CHANGELOG.md", "build.rs"]

[package.metadata.docs.rs]
all-features = true
targets = ["x86_64-unknown-linux-gnu"]
rustc-args = ["--cfg",  "__time_02_docs"]
rustdoc-args = ["--cfg", "__time_02_docs"]

[features]
default = ["std"]
macros = ["time-macros"]
local-offset = ["std", "libc", "winapi"]
<<<<<<< HEAD
std = ["standback/std", "alloc"]
alloc = []
=======
quickcheck = ["quickcheck-dep", "rand", "std"]
std = ["standback/std"]
>>>>>>> b0618640

[dependencies]
const_fn = "0.4.2"
quickcheck-dep = { package = "quickcheck", version = "0.9", optional = true }
rand = { version = "0.7", optional = true, default-features = false }
serde = { version = "1", optional = true, default-features = false, features = ["derive"] }
standback = { version = "0.2.5", default-features = false }
time-macros = { version = "0.1", path = "time-macros", optional = true }

[workspace]
members = ["time-benchmarks", "time-macros", "time-macros-impl"]

[target.'cfg(unix)'.dependencies]
libc = { version = "0.2", optional = true }

[target.'cfg(windows)'.dependencies]
winapi = { version = "0.3", features = ["minwinbase", "minwindef", "timezoneapi"], optional = true }

[build-dependencies]
version_check = "0.9"

[dev-dependencies]
rand = { version = "0.7", default-features = false }
serde_json = "1"
standback = "0.2"
time-macros = { path = "time-macros" }<|MERGE_RESOLUTION|>--- conflicted
+++ resolved
@@ -22,13 +22,9 @@
 default = ["std"]
 macros = ["time-macros"]
 local-offset = ["std", "libc", "winapi"]
-<<<<<<< HEAD
+quickcheck = ["quickcheck-dep", "rand", "std"]
 std = ["standback/std", "alloc"]
 alloc = []
-=======
-quickcheck = ["quickcheck-dep", "rand", "std"]
-std = ["standback/std"]
->>>>>>> b0618640
 
 [dependencies]
 const_fn = "0.4.2"
